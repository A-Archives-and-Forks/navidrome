package auth

import (
	"cmp"
	"context"
	"crypto/sha256"
	"sync"
	"time"

	"github.com/go-chi/jwtauth/v5"
	"github.com/lestrrat-go/jwx/v2/jwt"
	"github.com/navidrome/navidrome/conf"
	"github.com/navidrome/navidrome/consts"
	"github.com/navidrome/navidrome/log"
	"github.com/navidrome/navidrome/model"
	"github.com/navidrome/navidrome/model/id"
	"github.com/navidrome/navidrome/model/request"
	"github.com/navidrome/navidrome/utils"
)

var (
	once      sync.Once
	TokenAuth *jwtauth.JWTAuth
)

// Init creates a JWTAuth object from the secret stored in the DB.
// If the secret is not found, it will create a new one and store it in the DB.
func Init(ds model.DataStore) {
	once.Do(func() {
		ctx := context.TODO()
		log.Info("Setting Session Timeout", "value", conf.Server.SessionTimeout)

		secret, err := ds.Property(ctx).Get(consts.JWTSecretKey)
		if err != nil || secret == "" {
<<<<<<< HEAD
			log.Error("No JWT secret found in DB. Setting a temp one, but please report this error", err)
			secret = id.NewRandom()
=======
			secret = createNewSecret(ctx, ds)
		} else {
			if secret, err = utils.Decrypt(ctx, getEncKey(), secret); err != nil {
				log.Error(ctx, "Could not decrypt JWT secret, creating a new one", err)
				secret = createNewSecret(ctx, ds)
			}
>>>>>>> 7f030b08
		}

		TokenAuth = jwtauth.New("HS256", []byte(secret), nil)
	})
}

func createBaseClaims() map[string]any {
	tokenClaims := map[string]any{}
	tokenClaims[jwt.IssuerKey] = consts.JWTIssuer
	return tokenClaims
}

func CreatePublicToken(claims map[string]any) (string, error) {
	tokenClaims := createBaseClaims()
	for k, v := range claims {
		tokenClaims[k] = v
	}
	_, token, err := TokenAuth.Encode(tokenClaims)

	return token, err
}

func CreateExpiringPublicToken(exp time.Time, claims map[string]any) (string, error) {
	tokenClaims := createBaseClaims()
	if !exp.IsZero() {
		tokenClaims[jwt.ExpirationKey] = exp.UTC().Unix()
	}
	for k, v := range claims {
		tokenClaims[k] = v
	}
	_, token, err := TokenAuth.Encode(tokenClaims)

	return token, err
}

func CreateToken(u *model.User) (string, error) {
	claims := createBaseClaims()
	claims[jwt.SubjectKey] = u.UserName
	claims[jwt.IssuedAtKey] = time.Now().UTC().Unix()
	claims["uid"] = u.ID
	claims["adm"] = u.IsAdmin
	token, _, err := TokenAuth.Encode(claims)
	if err != nil {
		return "", err
	}

	return TouchToken(token)
}

func TouchToken(token jwt.Token) (string, error) {
	claims, err := token.AsMap(context.Background())
	if err != nil {
		return "", err
	}

	claims[jwt.ExpirationKey] = time.Now().UTC().Add(conf.Server.SessionTimeout).Unix()
	_, newToken, err := TokenAuth.Encode(claims)

	return newToken, err
}

func Validate(tokenStr string) (map[string]interface{}, error) {
	token, err := jwtauth.VerifyToken(TokenAuth, tokenStr)
	if err != nil {
		return nil, err
	}
	return token.AsMap(context.Background())
}

func WithAdminUser(ctx context.Context, ds model.DataStore) context.Context {
	u, err := ds.User(ctx).FindFirstAdmin()
	if err != nil {
		c, err := ds.User(ctx).CountAll()
		if c == 0 && err == nil {
			log.Debug(ctx, "Scanner: No admin user yet!", err)
		} else {
			log.Error(ctx, "Scanner: No admin user found!", err)
		}
		u = &model.User{}
	}

	ctx = request.WithUsername(ctx, u.UserName)
	return request.WithUser(ctx, *u)
}

func createNewSecret(ctx context.Context, ds model.DataStore) string {
	log.Info(ctx, "Creating new JWT secret, used for encrypting UI sessions")
	secret := uuid.NewString()
	encSecret, err := utils.Encrypt(ctx, getEncKey(), secret)
	if err != nil {
		log.Error(ctx, "Could not encrypt JWT secret", err)
	}

	if err := ds.Property(ctx).Put(consts.JWTSecretKey, encSecret); err != nil {
		log.Error(ctx, "Could not save JWT secret in DB", err)
	}

	return secret
}

func getEncKey() []byte {
	key := cmp.Or(
		conf.Server.PasswordEncryptionKey,
		consts.DefaultEncryptionKey,
	)
	sum := sha256.Sum256([]byte(key))
	return sum[:]
}<|MERGE_RESOLUTION|>--- conflicted
+++ resolved
@@ -32,17 +32,12 @@
 
 		secret, err := ds.Property(ctx).Get(consts.JWTSecretKey)
 		if err != nil || secret == "" {
-<<<<<<< HEAD
-			log.Error("No JWT secret found in DB. Setting a temp one, but please report this error", err)
-			secret = id.NewRandom()
-=======
 			secret = createNewSecret(ctx, ds)
 		} else {
 			if secret, err = utils.Decrypt(ctx, getEncKey(), secret); err != nil {
 				log.Error(ctx, "Could not decrypt JWT secret, creating a new one", err)
 				secret = createNewSecret(ctx, ds)
 			}
->>>>>>> 7f030b08
 		}
 
 		TokenAuth = jwtauth.New("HS256", []byte(secret), nil)
@@ -130,7 +125,7 @@
 
 func createNewSecret(ctx context.Context, ds model.DataStore) string {
 	log.Info(ctx, "Creating new JWT secret, used for encrypting UI sessions")
-	secret := uuid.NewString()
+	secret := id.NewRandom()
 	encSecret, err := utils.Encrypt(ctx, getEncKey(), secret)
 	if err != nil {
 		log.Error(ctx, "Could not encrypt JWT secret", err)
